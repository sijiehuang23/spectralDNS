"""Turbulent channel"""
from spectralDNS import config, get_solver
from numpy import dot, real, pi, exp, sum, complex, float, zeros, arange, imag, cos, where, pi, random, exp, sin, log, array, zeros_like
import h5py
from mpiFFT4py import dct
import matplotlib.pyplot as plt
import warnings
import matplotlib.cbook
from OrrSommerfeld_eig import OrrSommerfeld
warnings.filterwarnings("ignore",category=matplotlib.cbook.mplDeprecation)

# Use constant flux and adjust pressure gradient dynamically
flux = array([1645.46])

def initOS(OS, U, X, t=0.):
    for i in range(U.shape[1]):
        x = X[0, i, 0, 0]
        OS.interp(x)
        for j in range(U.shape[2]):
            y = X[1, i, j, 0]
            v =  dot(OS.f, real(OS.dphidy*exp(1j*(y-OS.eigval*t))))
            u = -dot(OS.f, real(1j*OS.phi*exp(1j*(y-OS.eigval*t))))  
            U[0, i, j, :] = u
            U[1, i, j, :] = v
    U[2] = 0

def initialize(U, U_hat, U0, U_hat0, P, P_hat, FST, ST, X, comm, rank, num_processes, 
               Curl, conv, TDMASolverD, solvePressure, N, H_hat, H_hat1, K, **kw):
    # Initialize with pertubation ala perturbU (https://github.com/wyldckat/perturbU) for openfoam
    Y = where(X[0]<0, 1+X[0], 1-X[0])
    utau = config.nu * config.Re_tau
    Um = 46.9091*utau
    Xplus = Y*config.Re_tau
    Yplus = X[1]*config.Re_tau
    Zplus = X[2]*config.Re_tau
    duplus = Um*0.2/utau  #Um*0.25/utau 
    alfaplus = config.L[1]/500.
    betaplus = config.L[2]/200.
    sigma = 0.00055 # 0.00055
    epsilon = Um/200.   #Um/200.
    U[:] = 0
    U[1] = Um*(Y-0.5*Y**2)
    dev = 1+0.02*random.randn(Y.shape[0], Y.shape[1], Y.shape[2])
    dd = utau*duplus/2.0*Xplus/40.*exp(-sigma*Xplus**2+0.5)*cos(betaplus*Zplus)*dev
    U[1] += dd
    U[2] += epsilon*sin(alfaplus*Yplus)*Xplus*exp(-sigma*Xplus**2)*dev    
    #U[0] = 0.00001*random.randn(Y.shape[0], Y.shape[1], Y.shape[2])

    #U[:] = 0
    #U[:] = 0.001*random.randn(*U.shape)
    #for i in range(3):
        #U_hat[i] = FST.fst(U[i], U_hat[i], ST)    
    #U = Curl(U_hat, U, ST)
    #U[1] += Um*(Y-0.5*Y**2)
    #U[1] += utau*duplus/2.0*Xplus/40.*exp(-sigma*Xplus**2+0.5)*cos(betaplus*Zplus)
    #U[2] += epsilon*sin(alfaplus*Yplus)*Xplus*exp(-sigma*Xplus**2)
        
    #U[0] += 0.1*(1-X[0]**2)*sin(4*pi*X[0])*cos(2*pi*X[1])
    #U[1] += 0.1*((1-X[0]**2)*sin(2*pi*X[1])+2*X[0]*sin(4*pi*X[0])*sin(2*pi*X[1])/2./pi)
    
    #OS = OrrSommerfeld(Re=6000, N=80)
    #initOS(OS, U0, X)
    #U[1] += 5e-2*U0[1]
    #U[2] += 5e-2*U0[2]
    
    if "KMM" in config.solver:
        U_hat[0] = FST.fst(U[0], U_hat[0], kw['SB'])
        for i in range(1, 3):
            U_hat[i] = FST.fst(U[i], U_hat[i], ST)
            
        U[0] = FST.ifst(U_hat[0], U[0], kw['SB'])
        for i in range(1, 3):
            U[i] = FST.ifst(U_hat[i], U[i], ST)

        U_hat[0] = FST.fst(U[0], U_hat[0], kw['SB'])
        for i in range(1, 3):
            U_hat[i] = FST.fst(U[i], U_hat[i], ST)

        g = kw['g']
        g[:] = 1j*K[1]*U_hat[2] - 1j*K[2]*U_hat[1]

    else:
        # project to Dirichlet space and back
        for i in range(3):
            U_hat[i] = FST.fst(U[i], U_hat[i], ST)
            
        for i in range(3):
            U[i] = FST.ifst(U_hat[i], U[i], ST)

        for i in range(3):
            U_hat[i] = FST.fst(U[i], U_hat[i], ST)

    # Set the flux
    flux[0] = Q(U[1], rank, comm, N)
    comm.Bcast(flux)
    
    if rank == 0:
        print "Flux", flux[0]
    
    if not config.solver in ("KMM", "KMMRK3"):
        conv2 = zeros_like(U_hat)
        conv2 = conv(conv2, U, U_hat)  
        for j in range(3):
            conv2[j] = TDMASolverD(conv2[j])
        conv2 *= -1
        P_hat = solvePressure(P_hat, conv2)
        P = FST.ifst(P_hat, P, kw['SN'])
        
    U0[:] = U[:]
    U_hat0[:] = U_hat[:]
    H_hat1 = conv(H_hat1, U0, U_hat0)
 
def init_from_file(filename, comm, U0, U_hat0, U, U_hat, P, P_hat, H_hat1, K,
                   rank, conv, FST, ST, **kw):
    f = h5py.File(filename, driver="mpio", comm=comm)
    assert "0" in f["3D/checkpoint/U"]
    N = U0.shape[1]
    s = slice(rank*N, (rank+1)*N, 1)
    U0[:] = f["3D/checkpoint/U/0"][:, s]
    
    if config.solver in ("IPCS", "IPCSR"):
        for i in range(3):
            U_hat0[i] = FST.fst(U0[i], U_hat0[i], ST)
        H_hat1[:] = conv(H_hat1, U0, U_hat0)
        
        U0[:] = f["3D/checkpoint/U/1"][:, s]
        P [:] = f["3D/checkpoint/P/1"][s]

        for i in range(3):
            U_hat0[i] = FST.fst(U0[i], U_hat0[i], ST)
        
        if config.solver == "IPCSR":
            P_hat = FST.fct(P, P_hat, kw['SN'])
        else:
            P_hat = FST.fst(P, P_hat, kw['SN'])

    elif "KMM" in config.solver:
        U_hat0[0] = FST.fst(U0[0], U_hat0[0], kw['SB'])
        for i in range(1, 3):
            U_hat0[i] = FST.fst(U0[i], U_hat0[i], ST)
        H_hat1[:] = conv(H_hat1, U0, U_hat0)
        
        U0[:] = f["3D/checkpoint/U/1"][:, s]
        U_hat0[0] = FST.fst(U0[0], U_hat0[0], kw['SB'])
        for i in range(1,3):
            U_hat0[i] = FST.fst(U0[i], U_hat0[i], ST)
        
        g = kw['g']
        g[:] = 1j*K[1]*U_hat0[2] - 1j*K[2]*U_hat0[1]
        U_hat[:] = U_hat0[:]        
        
    f.close()

def set_Source(Source, Sk, ST, FST, **kw):
    utau = config.nu * config.Re_tau
    Source[:] = 0
    Source[1, :] = -utau**2
    Sk[:] = 0
    Sk[1] = FST.fss(Source[1], Sk[1], ST)
    
def Q(u, rank, comm, N):
    """Integrate u over entire computational domain
    """
    L = config.L
    uu = sum(u, axis=(1,2))
    c = zeros(N[0])
    comm.Gather(uu, c)
    if rank == 0:
        ak = 1./(N[0]-1)*dct(c, 1, axis=0)
        w = arange(0, N[0], 1, dtype=float)
        w[2:] = 2./(1-w[2:]**2)
        w[0] = 1
        w[1::2] = 0
        return sum(ak*w)*L[1]*L[2]/N[1]/N[2]
    else:
        return 0

beta = zeros(1)    
def update(U, U_hat, P, U0, P_hat, rank, X, stats, FST, hdf5file, Source, Sk, 
           ST, SB, F_tmp, comm, N, dU, diff0, hv, **kw):
    global im1, im2, im3, flux

    #q = Q(U[1], rank, comm, N)
    #beta[0] = (flux[0] - q)/(array(config.L).prod())
    #comm.Bcast(beta)
    #U_tmp[1] = beta[0]    
    #F_tmp[1] = FST.fst(U_tmp[1], F_tmp[1], ST)
    #U_hat[1] += F_tmp[1]
    #U[1] = FST.ifst(U_hat[1], U[1], ST)
    #Source[1] -= beta[0]
    #Sk[1] = FST.fss(Source[1], Sk[1], ST)
    #utau = config.Re_tau * config.nu
    #Source[:] = 0
    #Source[1] = -utau**2
    #Source[:] += 0.05*random.randn(*U.shape)
    #for i in range(3):
        #Sk[i] = FST.fss(Source[i], Sk[i], ST)
        
<<<<<<< HEAD
    if (hdf5file.check_if_write(config.tstep) or config.tstep % config.plot_result == 0 or
=======
    if (hdf5file.check_if_write(tstep) or config.tstep % config.plot_result == 0 or
>>>>>>> 8e9a1d1b
        config.tstep % config.compute_energy == 0):
        U[0] = FST.ifst(U_hat[0], U[0], SB)
        for i in range(1, 3):
            U[i] = FST.ifst(U_hat[i], U[i], ST)     
        
    if config.tstep % config.print_energy0 == 0 and rank == 0:
        print (U_hat[0].real*U_hat[0].real).mean(axis=(0, 2))
        print (U_hat[0].real*U_hat[0].real).mean(axis=(0, 1))
    
<<<<<<< HEAD
    if hdf5file.check_if_write(config.tstep):
=======
    if hdf5file.check_if_write(tstep):
>>>>>>> 8e9a1d1b
        hdf5file.write(config.tstep)
        
    if config.tstep % config.checkpoint == 0:
        hdf5file.checkpoint(U, P, U0)

    if config.tstep == 1 and rank == 0 and config.plot_result > 0:
        plt.figure()
        im1 = plt.contourf(X[1,:,:,0], X[0,:,:,0], U[0,:,:,0], 100)
        plt.colorbar(im1)
        plt.draw()

        plt.figure()
        im2 = plt.contourf(X[1,:,:,0], X[0,:,:,0], U[1,:,:,0], 100)
        plt.colorbar(im2)
        plt.draw()

        plt.figure()
        im3 = plt.contourf(X[2,:,0,:], X[0,:,0,:], U[0, :,0 ,:], 100)
        plt.colorbar(im3)
        plt.draw()

        plt.pause(1e-6)    
        globals().update(im1=im1, im2=im2, im3=im3)
        
    if config.tstep % config.plot_result == 0 and rank == 0 and config.plot_result > 0:
        im1.ax.clear()
        im1.ax.contourf(X[1, :,:,0], X[0, :,:,0], U[0, :, :, 0], 100)         
        im1.autoscale()
        im2.ax.clear()
        im2.ax.contourf(X[1, :,:,0], X[0, :,:,0], U[1, :, :, 0], 100) 
        im2.autoscale()
        im3.ax.clear()
        #im3.ax.contourf(X[1, :,:,0], X[0, :,:,0], P[:, :, 0], 100) 
        im3.ax.contourf(X[2,:,0,:], X[0,:,0,:], U[0, :,0 ,:], 100)
        im3.autoscale()
        plt.pause(1e-6)
    
    if config.tstep % config.compute_energy == 0: 
        e0 = Q(U[0]*U[0], rank, comm, N)
        e1 = Q(U[1]*U[1], rank, comm, N)
        e2 = Q(U[2]*U[2], rank, comm, N)
        q = Q(U[1], rank, comm, N)
        if rank == 0:
            print "Time %2.5f Energy %2.8e %2.8e %2.8e Flux %2.8e Q %2.8e %2.8e" %(config.t, e0, e1, e2, q, e0+e1+e2, Source[1].mean())

    if config.tstep % config.sample_stats == 0:
        stats(U, P)

def refine(x, y, z, infile, comm):
    filename, ending = infile.split(".")
    fin = h5py.File(infile, driver="mpio", comm=comm)    
    fout = h5py.File(filename+"_refined.h5", "w", driver="mpio", comm=comm)
    assert "checkpoint" in f["3D"]
    N0 = Pold.shape
    N1 = N0.copy()
    if x: N1[0] *= 2
    if y: N1[1] *= 2
    if z: N1[2] *= 2
    rank = comm.Get_rank()
    
    if config.decomposition == 'slab':
        
        Np0 = N0 / comm.Get_size()        
        Np1 = N1 / comm.Get_size()   
        Nf0 = N0[2]/2+1
        Nf1 = N1[2]/2+1
        s = slice(rank*Np0[0], (rank+1)*Np0[0], 1)
        U0 = f["3D/checkpoint/U/1"][s]
        P0 = f["3D/checkpoint/P/1"][s]
        U1 = np.zeros((3, Np1[0], N1[1], N1[2]), dtype=float)
        P1 = np.zeros((Np1[0], N1[1], N1[2]), dtype=float)
        U0_hat  = empty((3, N0[0], Np0[1], Nf0), dtype=complex)
        P0_hat  = empty((N0[0], Np0[1], Nf0), dtype=complex)
        U1_hat  = empty((3, N1[0], Np1[1], Nf1), dtype=complex)
        P1_hat  = empty((N1[0], Np1[1], Nf1), dtype=complex)

        U_mpi   = empty((num_processes, Np[0], Np[1], Nf), dtype=complex)
        U_mpi2  = empty((num_processes, Np[0], Np[1], N[2]))
        UT      = empty((3, N[0], Np[1], N[2]))
        Uc_hat  = empty((N[0], Np[1], Nf), dtype=complex)
        Uc_hatT = empty((Np[0], N[1], Nf), dtype=complex)
        

    

class Stats(object):
    
    def __init__(self, U, comm, fromstats="", filename=""):
        self.shape = U.shape[1:]
        self.Umean = zeros(U.shape[:2])
        self.Pmean = zeros(U.shape[1])
        self.UU = zeros((6, U.shape[1]))
        self.num_samples = 0
        self.rank = comm.Get_rank()
        self.fname = filename
        self.comm = comm
        self.f0 = None
        if fromstats:
            self.fromfile(filename=fromstats)
        
    def create_statsfile(self):
        self.f0 = h5py.File(self.fname+".h5", "w", driver="mpio", comm=self.comm)
        self.f0.create_group("Average")
        self.f0.create_group("Reynolds Stress")
        for i in ("U", "V", "W", "P"):
            self.f0["Average"].create_dataset(i, shape=(2**config.M[0],), dtype=float)
            
        for i in ("UU", "VV", "WW", "UV", "UW", "VW"):
            self.f0["Reynolds Stress"].create_dataset(i, shape=(2**config.M[0], ), dtype=float)
    
    def __call__(self, U, P):
        self.num_samples += 1
        self.Umean += sum(U, axis=(2,3))
        self.Pmean += sum(P, axis=(1,2))
        self.UU[0] += sum(U[0]*U[0], axis=(1,2))
        self.UU[1] += sum(U[1]*U[1], axis=(1,2))
        self.UU[2] += sum(U[2]*U[2], axis=(1,2))
        self.UU[3] += sum(U[0]*U[1], axis=(1,2))
        self.UU[4] += sum(U[0]*U[2], axis=(1,2))
        self.UU[5] += sum(U[1]*U[2], axis=(1,2))
        self.get_stats()
        
    def get_stats(self, tofile=True):
        N = self.shape[0]
        s = slice(self.rank*N, (self.rank+1)*N, 1)
        Nd = self.num_samples*self.shape[1]*self.shape[2]
        self.comm.barrier()
        if tofile:
            if self.f0 is None:
                self.create_statsfile()
            else:
                self.f0 = h5py.File(self.fname+".h5", "a", driver="mpio", comm=self.comm)
                
            for i, name in enumerate(("U", "V", "W")):
                self.f0["Average/"+name][s] = self.Umean[i]/Nd
            self.f0["Average/P"][s] = self.Pmean/Nd
            for i, name in enumerate(("UU", "VV", "WW", "UV", "UW", "VW")):
                self.f0["Reynolds Stress/"+name][s] = self.UU[i]/Nd
            self.f0.close()
        if self.comm.Get_size() == 1:
            return self.Umean/Nd, self.Pmean/Nd, self.UU/Nd
    
    def reset_stats(self):
        self.num_samples = 0
        self.Umean[:] = 0
        self.Pmean[:] = 0
        self.UU[:] = 0
        
    def fromfile(self, filename="stats"):
        self.fname = filename
        self.f0 = h5py.File(filename+".h5", "a", driver="mpio", comm=self.comm)
        N = self.shape[0]
        s = slice(self.rank*N, (self.rank+1)*N, 1)
        for i, name in enumerate(("U", "V", "W")):
            self.Umean[i, :] = self.f0["Average/"+name][s]
        self.Pmean[:] = self.f0["Average/P"][s]
        for i, name in enumerate(("UU", "VV", "WW", "UV", "UW", "VW")):
            self.UU[i, :] = self.f0["Reynolds Stress/"+name][s]

if __name__ == "__main__":
    config.update(
        {
        'nu': 1./180.,                  # Viscosity
        'Re_tau': 180., 
        'dt': 0.001,                  # Time step
        'T': 100.,                    # End time
        'L': [2, 4*pi, 4.*pi/3.],
        'M': [6, 6, 5]
        },  "channel"
    )
    config.channel.add_argument("--compute_energy", type=int, default=100)
    config.channel.add_argument("--plot_result", type=int, default=100)
    config.channel.add_argument("--sample_stats", type=int, default=100)
    config.channel.add_argument("--print_energy0", type=int, default=100)
    solver = get_solver(update=update, mesh="channel")    
    initialize(**vars(solver))    
    #init_from_file("KMM666.h5", **vars(solver))
    set_Source(**vars(solver))
    solver.stats = Stats(solver.U, solver.comm, filename="KMMstats")
    solver.hdf5file.fname = "KMM665.h5"
    solver.solve()
    s = solver.stats.get_stats()

    #from numpy import meshgrid, float
    #s = solver
    #Np = s.N / s.num_processes
    #x1 = arange(1.5*s.N[1], dtype=float)*config.L[1]/(1.5*s.N[1])
    #x2 = arange(1.5*s.N[2], dtype=float)*config.L[2]/(1.5*s.N[2])
    #points, weights = s.ST.points_and_weights(s.N[0])
    ## Get grid for velocity points
    #X = array(meshgrid(points[s.rank*Np[0]:(s.rank+1)*Np[0]], x1, x2, indexing='ij'), dtype=float)    
    #s.U_pad2[1] = s.FST.ifst_padded(s.U_hat[1], s.U_pad2[1], s.ST)
    #plt.figure()
    #plt.contourf(X[1,:,:,0], X[0,:,:,0], s.U_pad2[1,:,:,0], 100)
    #plt.colorbar()
    #plt.show()    
    <|MERGE_RESOLUTION|>--- conflicted
+++ resolved
@@ -196,11 +196,7 @@
     #for i in range(3):
         #Sk[i] = FST.fss(Source[i], Sk[i], ST)
         
-<<<<<<< HEAD
     if (hdf5file.check_if_write(config.tstep) or config.tstep % config.plot_result == 0 or
-=======
-    if (hdf5file.check_if_write(tstep) or config.tstep % config.plot_result == 0 or
->>>>>>> 8e9a1d1b
         config.tstep % config.compute_energy == 0):
         U[0] = FST.ifst(U_hat[0], U[0], SB)
         for i in range(1, 3):
@@ -210,11 +206,7 @@
         print (U_hat[0].real*U_hat[0].real).mean(axis=(0, 2))
         print (U_hat[0].real*U_hat[0].real).mean(axis=(0, 1))
     
-<<<<<<< HEAD
     if hdf5file.check_if_write(config.tstep):
-=======
-    if hdf5file.check_if_write(tstep):
->>>>>>> 8e9a1d1b
         hdf5file.write(config.tstep)
         
     if config.tstep % config.checkpoint == 0:
