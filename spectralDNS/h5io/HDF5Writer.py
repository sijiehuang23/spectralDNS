__author__ = "Mikael Mortensen <mikaem@math.uio.no>"
__date__ = "2014-11-19"
__copyright__ = "Copyright (C) 2014-2016 " + __author__
__license__  = "GNU Lesser GPL version 3 or any later version"

"""Wrap call to hdf5 to allow running without installing h5py
"""
from spectralDNS import config
from numpy.linalg import norm

__all__ = ['HDF5Writer']
try:
    import h5py
    class HDF5Writer(object):

        def __init__(self, FFT, dtype, comps, filename="U.h5", mesh={}, fromfile=None):
            self.FFT = FFT
            self.components = comps
            self.fname = filename
            self.dtype = dtype
            self.f = None
            self.N = 2**config.M
            self.dim = len(comps[comps.keys()[0]].shape)
            self.mesh = mesh
            
        def init_h5file(self):
            self.f = h5py.File(self.fname, "w", driver="mpio", comm=self.FFT.comm)
            self.f.create_group("3D")
            self.f.create_group("2D")
            self.f["2D"].create_group("xy") # For slices in 3D geometries
            self.f["2D"].create_group("xz")
            self.f["2D"].create_group("yz")
            for c in self.components:
                self.f["2D"].create_group(c)
                self.f["3D"].create_group(c)
                self.f["2D/xy"].create_group(c)
                self.f["2D/xz"].create_group(c)
                self.f["2D/yz"].create_group(c)
                
            # Create groups for intermediate checkpoint solutions
            dim = str(self.dim)+"D"
            self.f[dim].create_group("checkpoint")
            self.f[dim].create_group("oldcheckpoint")            
            self.f[dim+"/checkpoint"].create_group("U")
            self.f[dim+"/checkpoint"].create_group("P")
            self.f[dim+"/oldcheckpoint"].create_group("U")
            self.f[dim+"/oldcheckpoint"].create_group("P")
            self.f.attrs.create("dt", config.dt)
            self.f.attrs.create("N", self.N)    
            self.f.attrs.create("L", config.L)    
            self.f["2D/yz"].attrs.create("i", config.write_yz_slice[0])
            self.f["2D/xy"].attrs.create("j", config.write_xy_slice[0])
            self.f["2D/xz"].attrs.create("k", config.write_xz_slice[0])
            
            if len(self.mesh) > 0:
                self.f["3D"].create_group("mesh")
            for key,val in self.mesh.iteritems():
                self.f["3D/mesh/"].create_dataset(key, shape=(len(val),), dtype=self.dtype)
                self.f["3D/mesh/"+key][:] = val
            
        def check_if_write(self, tstep):
<<<<<<< HEAD
            if tstep % config.write_result == 0:
                return True
            elif tstep % config.checkpoint == 0:
                return True 
            elif tstep % config.write_xy_slice[1] == 0:
                return True
            elif tstep % config.write_yz_slice[1] == 0:
                return True
            elif tstep % config.write_xz_slice[1] == 0:
=======
            if config.write_result % tstep == 0:
                return True
            elif config.checkpoint % tstep == 0:
                return True 
            elif config.write_xy_slice[1] % tstep == 0:
                return True
            elif config.write_yz_slice[1] % tstep == 0:
                return True
            elif config.write_xz_slice[1] % tstep == 0:
>>>>>>> 8e9a1d1b
                return True
            else:
                return False
            
        def checkpoint(self, U, P, U0):
            if self.f is None: self.init_h5file() 
            else:
                self.f = h5py.File(self.fname, driver="mpio", comm=self.FFT.comm)
            
            if config.decomposition in ("slab", "pencil"):
                shape = [3] + list(self.N)
                if not "0" in self.f["3D/checkpoint/U"].keys():
                    self.f["3D/checkpoint/U"].create_dataset("0", shape=shape, dtype=self.dtype)
                    self.f["3D/checkpoint/U"].create_dataset("1", shape=shape, dtype=self.dtype)
                    self.f["3D/checkpoint/P"].create_dataset("1", shape=self.N, dtype=self.dtype)
                    self.f["3D/oldcheckpoint/U"].create_dataset("0", shape=shape, dtype=self.dtype)
                    self.f["3D/oldcheckpoint/U"].create_dataset("1", shape=shape, dtype=self.dtype)
                    self.f["3D/oldcheckpoint/P"].create_dataset("1", shape=self.N, dtype=self.dtype)

            else:
                shape = [2] + self.N
                if not "0" in self.f["2D/checkpoint/U"].keys():
                    self.f["2D/checkpoint/U"].create_dataset("0", shape=shape, dtype=self.dtype)
                    self.f["2D/checkpoint/U"].create_dataset("1", shape=shape, dtype=self.dtype)
                    self.f["2D/checkpoint/P"].create_dataset("1", shape=self.N, dtype=self.dtype)
                    self.f["2D/oldcheckpoint/U"].create_dataset("0", shape=shape, dtype=self.dtype)
                    self.f["2D/oldcheckpoint/U"].create_dataset("1", shape=shape, dtype=self.dtype)
                    self.f["2D/oldcheckpoint/P"].create_dataset("1", shape=self.N, dtype=self.dtype)
                
            # Backup previous solution
            s = FFT.real_local_slice()
            self.f["3D/oldcheckpoint/U/0"][:, s]  = self.f["3D/checkpoint/U/0"][:, s]
            self.f["3D/oldcheckpoint/U/1"][:, s] = self.f["3D/checkpoint/U/1"][:, s]
            self.f["3D/oldcheckpoint/P/1"][s] = self.f["3D/checkpoint/P/1"][s]
            
            # Get new values
            self.f["3D/checkpoint/U/0"][:, s] = U0
            self.f["3D/checkpoint/U/1"][:, s] = U
            self.f["3D/checkpoint/P/1"][s] = P
            self.f.close()
            
        def write(self, tstep):
            if self.f is None: self.init_h5file() 
            else:
                self.f = h5py.File(self.fname, driver="mpio", comm=self.FFT.comm)
                
            N = self.N
            dim = str(self.dim)+"D"
            s = self.FFT.real_local_slice()
            if tstep % config.write_result == 0:                
                for comp, val in self.components.iteritems():
                    self.f[dim+"/"+comp].create_dataset(str(tstep), shape=N, dtype=self.dtype)
                    self.f[dim+"/%s/%d"%(comp,tstep)][s] = val

            # Write slices
            if tstep % config.write_yz_slice[1] == 0:
                i = config.write_yz_slice[0]
                for comp in self.components:
                    self.f["2D/yz/"+comp].create_dataset(str(tstep), shape=(N[1], N[2]), dtype=self.dtype)

                sx = s[0]
                if i >= sx.start and i < sx.stop:
                    for comp, val in self.components.iteritems():
                        self.f["2D/yz/%s/%d"%(comp, tstep)][s[1], s[2]] = val[i-sx.start]

            if tstep % config.write_xz_slice[1] == 0:
                j = config.write_xz_slice[0]                
                for comp in self.components:
                    self.f["2D/xz/"+comp].create_dataset(str(tstep), shape=(N[0], N[2]), dtype=self.dtype)
                
                if config.decomposition == 'slab':
                    for comp, val in self.components.iteritems():
                        self.f["2D/xz/%s/%d"%(comp,tstep)][s[0], s[2]] = val[:, j, :]
                        
                elif config.decomposition == 'pencil':
                    sy = s[1]
                    if j >= sy.start and j < sy.stop:
                        for comp, val in self.components.iteritems():
                            self.f["2D/xz/%s/%d"%(comp,tstep)][s[0], s[2]] = val[:, j-sy.start, :]

            if tstep % config.write_xy_slice[1] == 0:
                k = config.write_xy_slice[0]                
                for comp in self.components:
                    self.f["2D/xy/"+comp].create_dataset(str(tstep), shape=(N[0], N[1]), dtype=self.dtype)
                
                for comp, val in self.components.iteritems():
                    self.f["2D/xy/%s/%d"%(comp,tstep)][s[0], s[1]] = val[:, :, k]

            self.f.close()
            
        def close(self):
            if self.f: self.f.close()
                            
except:
    class HDF5Writer(object):
        def __init__(self, FFT, dtype, comps, filename="U.h5", mesh={}, fromfile=None):
            if FFT.comm.Get_rank() == 0:
                print Warning("Need to install h5py to allow storing results")
        
        def write(self, tstep):
            pass
        
        def check_if_write(self, tstep):
            return False
        
        def close(self):
            del self<|MERGE_RESOLUTION|>--- conflicted
+++ resolved
@@ -59,7 +59,6 @@
                 self.f["3D/mesh/"+key][:] = val
             
         def check_if_write(self, tstep):
-<<<<<<< HEAD
             if tstep % config.write_result == 0:
                 return True
             elif tstep % config.checkpoint == 0:
@@ -69,17 +68,6 @@
             elif tstep % config.write_yz_slice[1] == 0:
                 return True
             elif tstep % config.write_xz_slice[1] == 0:
-=======
-            if config.write_result % tstep == 0:
-                return True
-            elif config.checkpoint % tstep == 0:
-                return True 
-            elif config.write_xy_slice[1] % tstep == 0:
-                return True
-            elif config.write_yz_slice[1] % tstep == 0:
-                return True
-            elif config.write_xz_slice[1] % tstep == 0:
->>>>>>> 8e9a1d1b
                 return True
             else:
                 return False
